// Licensed to the Apache Software Foundation (ASF) under one
// or more contributor license agreements.  See the NOTICE file
// distributed with this work for additional information
// regarding copyright ownership.  The ASF licenses this file
// to you under the Apache License, Version 2.0 (the
// "License"); you may not use this file except in compliance
// with the License.  You may obtain a copy of the License at
//
//   http://www.apache.org/licenses/LICENSE-2.0
//
// Unless required by applicable law or agreed to in writing,
// software distributed under the License is distributed on an
// "AS IS" BASIS, WITHOUT WARRANTIES OR CONDITIONS OF ANY
// KIND, either express or implied.  See the License for the
// specific language governing permissions and limitations
// under the License.

//! date & time DataFusion functions

use std::sync::Arc;

use datafusion_expr::ScalarUDF;

<<<<<<< HEAD
pub mod common;
pub mod current_date;
pub mod current_time;
pub mod date_bin;
pub mod date_part;
pub mod date_trunc;
pub mod from_unixtime;
pub mod now;
pub mod to_date;
pub mod to_timestamp;
pub mod to_unixtime;
=======
mod common;
mod current_date;
mod current_time;
mod date_bin;
mod date_part;
mod date_trunc;
mod from_unixtime;
mod make_date;
mod now;
mod to_char;
mod to_date;
mod to_timestamp;
mod to_unixtime;
>>>>>>> d8d521ac

// create UDFs
make_udf_function!(current_date::CurrentDateFunc, CURRENT_DATE, current_date);
make_udf_function!(current_time::CurrentTimeFunc, CURRENT_TIME, current_time);
make_udf_function!(date_bin::DateBinFunc, DATE_BIN, date_bin);
make_udf_function!(date_part::DatePartFunc, DATE_PART, date_part);
make_udf_function!(date_trunc::DateTruncFunc, DATE_TRUNC, date_trunc);
make_udf_function!(make_date::MakeDateFunc, MAKE_DATE, make_date);
make_udf_function!(
    from_unixtime::FromUnixtimeFunc,
    FROM_UNIXTIME,
    from_unixtime
);
make_udf_function!(now::NowFunc, NOW, now);
make_udf_function!(to_char::ToCharFunc, TO_CHAR, to_char);
make_udf_function!(to_date::ToDateFunc, TO_DATE, to_date);
make_udf_function!(to_unixtime::ToUnixtimeFunc, TO_UNIXTIME, to_unixtime);
make_udf_function!(to_timestamp::ToTimestampFunc, TO_TIMESTAMP, to_timestamp);
make_udf_function!(
    to_timestamp::ToTimestampSecondsFunc,
    TO_TIMESTAMP_SECONDS,
    to_timestamp_seconds
);
make_udf_function!(
    to_timestamp::ToTimestampMillisFunc,
    TO_TIMESTAMP_MILLIS,
    to_timestamp_millis
);
make_udf_function!(
    to_timestamp::ToTimestampMicrosFunc,
    TO_TIMESTAMP_MICROS,
    to_timestamp_micros
);
make_udf_function!(
    to_timestamp::ToTimestampNanosFunc,
    TO_TIMESTAMP_NANOS,
    to_timestamp_nanos
);

// we cannot currently use the export_functions macro since it doesn't handle
// functions with varargs currently

pub mod expr_fn {
    use datafusion_expr::Expr;

    #[doc = "returns current UTC date as a Date32 value"]
    pub fn current_date() -> Expr {
        super::current_date().call(vec![])
    }

    #[doc = "returns current UTC time as a Time64 value"]
    pub fn current_time() -> Expr {
        super::current_time().call(vec![])
    }

    #[doc = "coerces an arbitrary timestamp to the start of the nearest specified interval"]
    pub fn date_bin(stride: Expr, source: Expr, origin: Expr) -> Expr {
        super::date_bin().call(vec![stride, source, origin])
    }

    #[doc = "extracts a subfield from the date"]
    pub fn date_part(part: Expr, date: Expr) -> Expr {
        super::date_part().call(vec![part, date])
    }

    #[doc = "truncates the date to a specified level of precision"]
    pub fn date_trunc(part: Expr, date: Expr) -> Expr {
        super::date_trunc().call(vec![part, date])
    }

    #[doc = "converts an integer to RFC3339 timestamp format string"]
    pub fn from_unixtime(unixtime: Expr) -> Expr {
        super::from_unixtime().call(vec![unixtime])
    }

    #[doc = "make a date from year, month and day component parts"]
    pub fn make_date(year: Expr, month: Expr, day: Expr) -> Expr {
        super::make_date().call(vec![year, month, day])
    }

    #[doc = "returns the current timestamp in nanoseconds, using the same value for all instances of now() in same statement"]
    pub fn now() -> Expr {
        super::now().call(vec![])
    }

    /// Returns a string representation of a date, time, timestamp or duration based
    /// on a Chrono pattern.
    ///
    /// The syntax for the patterns can be found at
    /// <https://docs.rs/chrono/latest/chrono/format/strftime/index.html>
    ///
    /// # Examples
    ///
    /// ```ignore
    /// # use chrono::prelude::*;
    /// # use datafusion::prelude::*;
    /// # use datafusion::error::Result;
    /// # use datafusion_common::ScalarValue::TimestampNanosecond;
    /// # use std::sync::Arc;
    /// # use arrow_array::{Date32Array, RecordBatch, StringArray};
    /// # use arrow_schema::{DataType, Field, Schema};
    /// # #[tokio::main]
    /// # async fn main() -> Result<()> {
    /// let schema = Arc::new(Schema::new(vec![
    ///     Field::new("values", DataType::Date32, false),
    ///     Field::new("patterns", DataType::Utf8, false),
    /// ]));
    ///
    /// let batch = RecordBatch::try_new(
    ///     schema,
    ///     vec![
    ///         Arc::new(Date32Array::from(vec![
    ///             18506,
    ///             18507,
    ///             18508,
    ///             18509,
    ///         ])),
    ///         Arc::new(StringArray::from(vec![
    ///             "%Y-%m-%d",
    ///             "%Y:%m:%d",
    ///             "%Y%m%d",
    ///             "%d-%m-%Y",
    ///         ])),
    ///     ],
    /// )?;
    ///
    /// let ctx = SessionContext::new();
    /// ctx.register_batch("t", batch)?;
    /// let df = ctx.table("t").await?;
    ///
    /// // use the to_char function to convert col 'values',
    /// // to strings using patterns in col 'patterns'
    /// let df = df.with_column(
    ///     "date_str",
    ///     to_char(col("values"), col("patterns"))
    /// )?;
    /// // Note that providing a scalar value for the pattern
    /// // is more performant
    /// let df = df.with_column(
    ///     "date_str2",
    ///     to_char(col("values"), lit("%d-%m-%Y"))
    /// )?;
    /// // literals can be used as well with dataframe calls
    /// let timestamp = "2026-07-08T09:10:11"
    ///     .parse::<NaiveDateTime>()
    ///     .unwrap()
    ///     .with_nanosecond(56789)
    ///     .unwrap()
    ///     .timestamp_nanos_opt()
    ///     .unwrap();
    /// let df = df.with_column(
    ///     "timestamp_str",
    ///     to_char(lit(TimestampNanosecond(Some(timestamp), None)), lit("%d-%m-%Y %H:%M:%S"))
    /// )?;
    ///
    /// df.show().await?;
    ///
    /// # Ok(())
    /// # }
    /// ```
    pub fn to_char(datetime: Expr, format: Expr) -> Expr {
        super::to_char().call(vec![datetime, format])
    }

    /// ```ignore
    /// # use std::sync::Arc;
    ///
    /// # use datafusion_common::Result;
    ///
    /// # #[tokio::main]
    /// # async fn main() -> Result<()> {
    /// #  use arrow::array::StringArray;
    /// #  use arrow::datatypes::{DataType, Field, Schema};
    /// #  use arrow::record_batch::RecordBatch;
    /// #  use datafusion_expr::col;
    /// #  use datafusion::prelude::*;
    /// #  use datafusion_functions::expr_fn::to_date;
    ///
    ///     // define a schema.
    ///     let schema = Arc::new(Schema::new(vec![Field::new("a", DataType::Utf8, false)]));
    ///
    ///     // define data.
    ///     let batch = RecordBatch::try_new(
    ///         schema,
    ///         vec![Arc::new(StringArray::from(vec![
    ///             "2020-09-08T13:42:29Z",
    ///             "2020-09-08T13:42:29.190855-05:00",
    ///             "2020-08-09 12:13:29",
    ///             "2020-01-02",
    ///         ]))],
    ///     )?;
    ///
    ///     // declare a new context. In spark API, this corresponds to a new spark SQLsession
    ///     let ctx = SessionContext::new();
    ///
    ///     // declare a table in memory. In spark API, this corresponds to createDataFrame(...).
    ///     ctx.register_batch("t", batch)?;
    ///     let df = ctx.table("t").await?;
    ///
    ///     // use to_date function to convert col 'a' to timestamp type using the default parsing
    ///     let df = df.with_column("a", to_date(vec![col("a")]))?;
    ///
    ///     let df = df.select_columns(&["a"])?;
    ///
    ///     // print the results
    ///     df.show().await?;
    ///
    ///     # Ok(())
    /// # }
    /// ```
    pub fn to_date(args: Vec<Expr>) -> Expr {
        super::to_date().call(args)
    }

    #[doc = "converts a string and optional formats to a Unixtime"]
    pub fn to_unixtime(args: Vec<Expr>) -> Expr {
        super::to_unixtime().call(args)
    }

    #[doc = "converts a string and optional formats to a `Timestamp(Nanoseconds, None)`"]
    pub fn to_timestamp(args: Vec<Expr>) -> Expr {
        super::to_timestamp().call(args)
    }

    #[doc = "converts a string and optional formats to a `Timestamp(Seconds, None)`"]
    pub fn to_timestamp_seconds(args: Vec<Expr>) -> Expr {
        super::to_timestamp_seconds().call(args)
    }

    #[doc = "converts a string and optional formats to a `Timestamp(Milliseconds, None)`"]
    pub fn to_timestamp_millis(args: Vec<Expr>) -> Expr {
        super::to_timestamp_millis().call(args)
    }

    #[doc = "converts a string and optional formats to a `Timestamp(Microseconds, None)`"]
    pub fn to_timestamp_micros(args: Vec<Expr>) -> Expr {
        super::to_timestamp_micros().call(args)
    }

    #[doc = "converts a string and optional formats to a `Timestamp(Nanoseconds, None)`"]
    pub fn to_timestamp_nanos(args: Vec<Expr>) -> Expr {
        super::to_timestamp_nanos().call(args)
    }
}

///   Return a list of all functions in this package
pub fn functions() -> Vec<Arc<ScalarUDF>> {
    vec![
        current_date(),
        current_time(),
        date_bin(),
        date_part(),
        date_trunc(),
        from_unixtime(),
        make_date(),
        now(),
        to_char(),
        to_date(),
        to_unixtime(),
        to_timestamp(),
        to_timestamp_seconds(),
        to_timestamp_millis(),
        to_timestamp_micros(),
        to_timestamp_nanos(),
    ]
}<|MERGE_RESOLUTION|>--- conflicted
+++ resolved
@@ -21,7 +21,6 @@
 
 use datafusion_expr::ScalarUDF;
 
-<<<<<<< HEAD
 pub mod common;
 pub mod current_date;
 pub mod current_time;
@@ -29,25 +28,12 @@
 pub mod date_part;
 pub mod date_trunc;
 pub mod from_unixtime;
+pub mod make_date;
 pub mod now;
+pub mod to_char;
 pub mod to_date;
 pub mod to_timestamp;
 pub mod to_unixtime;
-=======
-mod common;
-mod current_date;
-mod current_time;
-mod date_bin;
-mod date_part;
-mod date_trunc;
-mod from_unixtime;
-mod make_date;
-mod now;
-mod to_char;
-mod to_date;
-mod to_timestamp;
-mod to_unixtime;
->>>>>>> d8d521ac
 
 // create UDFs
 make_udf_function!(current_date::CurrentDateFunc, CURRENT_DATE, current_date);
