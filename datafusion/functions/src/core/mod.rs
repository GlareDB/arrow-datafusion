--- conflicted
+++ resolved
@@ -17,23 +17,14 @@
 
 //! "core" DataFusion functions
 
-<<<<<<< HEAD
+pub mod arrow_cast;
 pub mod arrowtypeof;
 pub mod getfield;
+pub mod named_struct;
 pub mod nullif;
 pub mod nvl;
 pub mod nvl2;
 pub mod r#struct;
-=======
-mod arrow_cast;
-mod arrowtypeof;
-mod getfield;
-mod named_struct;
-mod nullif;
-mod nvl;
-mod nvl2;
-mod r#struct;
->>>>>>> d8d521ac
 
 // create UDFs
 make_udf_function!(arrow_cast::ArrowCastFunc, ARROW_CAST, arrow_cast);
